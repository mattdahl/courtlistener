# coding=utf-8
"""
Functional testing of CourtListener's Favorites functionality
"""
from cl.tests.base import BaseSeleniumTest, DESKTOP_WINDOW
from cl.favorites.models import Favorite
from selenium import webdriver
from unittest import skip


class UserFavoritesTest(BaseSeleniumTest):
    """
    Functionally test all aspects of favoriting Opinions and Oral Arguments
    including CRUD related operationgs of a user's favorites.
    """

<<<<<<< HEAD
    fixtures = ['test_court.json', 'authtest_data.json',
        'judge_judy.json', 'test_objects_search.json', 'favorites.json']
=======
    fixtures = ['test_court.json', 'authtest_data.json', 'judge_judy.json',
                'test_objects_search.json', 'favorites.json']
>>>>>>> c88a57b7

    def test_anonymous_user_is_prompted_when_favoriting_an_opinion(self):
        # Clean up favorites to start
        Favorite.objects.all().delete()

        # Dora needs to do some research, so she fires up CL and performs
        # an initial query on her subject: Lissner
        self.browser.get(self.server_url)
        search_box = self.browser.find_element_by_id('id_q')
        search_box.send_keys('lissner\n')

        # She looks over the results and sees one in particular possibly of
        # interest so she clicks on the title
        articles = self.browser.find_elements_by_tag_name('article')
        self.assertTrue(len(articles) > 1, 'Should have more than 1 result')

        title_anchor = articles[1].find_elements_by_tag_name('a')[0]
        self.assertNotEqual(title_anchor.text.strip(), '')
        title_anchor.click()

        # On the detail page she now sees it might be useful later, so she
        # clicks on the little star next to the result result title
        self.assert_text_in_body('Back to Search Results')
        title = self.browser.find_element_by_css_selector('article h2').text
        star = self.browser.find_element_by_id('favorites-star')
        self.assertEqual(
            star.get_attribute('title').strip(),
            'Save this record as a favorite in your profile'
        )
        star.click()

        # Oops! She's not signed in and she sees a prompt telling her as such
        link = self.browser.find_element_by_css_selector('#modal-logged-out a')
        self.assertIn('Sign in or register to save a favorite', link.text)
        link.click()

        # Clicking it brings her to the sign in page
        self.assert_text_in_body('Sign in')
        self.assert_text_in_body('Username')
        self.assert_text_in_body('Password')

        # She logs in
        self.browser.find_element_by_id('username').send_keys('pandora')
        self.browser.find_element_by_id('password').send_keys('password\n')

        # And is brought back to that item!
        self.assert_text_in_body(title.strip())

        # Clicking the star now brings up the "Save Favorite" dialog. Nice!
        star = self.browser.find_element_by_id('favorites-star')
        star.click()

        self.browser.find_element_by_id('modal-save-favorite')
        modal_title = self.browser.find_element_by_id('save-favorite-title')
        self.assertIn('Save Favorite', modal_title.text)

    def test_logged_in_user_can_save_favorite(self):
        # Meta: assure no Faves even if part of fixtures
        Favorite.objects.all().delete()

        # Dora goes to CL, logs in, and does a search on her topic of interest
        self.browser.get(self.server_url)
        self.attempt_sign_in('pandora', 'password')

        search_box = self.browser.find_element_by_id('id_q')
        search_box.send_keys('lissner\n')

        # Drilling into the result she's interested brings her to the details
        # TODO: Candidate for refactor
        articles = self.browser.find_elements_by_tag_name('article')
        title_anchor = articles[1].find_elements_by_tag_name('a')[0]
        search_title = title_anchor.text.strip()
        self.assertNotEqual(search_title, '')
        title_anchor.click()

        # She has used CL before and knows to click the star to favorite it
        self.assert_text_in_body('Back to Search Results')
        detail_page_url = self.browser.current_url
        title = self.browser.find_element_by_css_selector('article h2').text
        star = self.browser.find_element_by_id('favorites-star')
        self.assertEqual(
            star.get_attribute('title').strip(),
            'Save this record as a favorite in your profile'
        )
        self.assertIn('gray', star.get_attribute('class'))
        self.assertNotIn('gold', star.get_attribute('class'))
        star.click()

        # She is prompted to "Save Favorite". She notices the title is already
        # populated with the original title from the search and there's an
        # empty notes field for her to add whatever she wants. She adds a note
        # to help her remember what was interesting about this result.
        modal = self.browser.find_element_by_id('modal-save-favorite')
        title = self.browser.find_element_by_id('save-favorite-title')
        self.assertIn('Save Favorite', title.text.strip())

        name_field = self.browser.find_element_by_id('save-favorite-name-field')
        short_title = name_field.get_attribute('value')
        self.assertIn(short_title, search_title)
        notes = self.browser.find_element_by_id('save-favorite-notes-field')
        notes.send_keys('Hey, Dora. Remember something important!')

        # She clicks 'Save'
        self.browser.find_element_by_id('saveFavorite').click()

        # She now sees the star is full on yellow implying it's a fave!
        star = self.browser.find_element_by_id('favorites-star')
        self.assertIn('gold', star.get_attribute('class'))
        self.assertNotIn('gray', star.get_attribute('class'))

        # She closes her browser and goes to the gym for a bit since it's
        # always leg day amiright
        self.browser.quit()
        self.browser = webdriver.PhantomJS(
            executable_path='/usr/local/phantomjs/phantomjs',
            service_log_path='/var/log/courtlistener/django.log',
        )
        self.browser.set_window_size(DESKTOP_WINDOW[0], DESKTOP_WINDOW[1])

        # When she returns, she signs back into CL and wants to pull up
        # that favorite again, so she goes to Favorites under the Profile menu
        self.browser.get(self.server_url)
        self.attempt_sign_in('pandora', 'password')

        # TODO: Refactor. Same code used in test_opinion_search.py
        profile_dropdown = self.browser.\
            find_element_by_css_selector('a.dropdown-toggle')
        self.assertEqual(profile_dropdown.text.strip(), u'Profile')

        dropdown_menu = self.browser.\
            find_element_by_css_selector('ul.dropdown-menu')
        self.assertIsNone(dropdown_menu.get_attribute('display'))

        profile_dropdown.click()

        favorites = self.browser.find_element_by_link_text('Favorites')
        favorites.click()

        # The case is right there with the same name and notes she gave it!
        # There are columns that show the names and notes of her favorites
        # Along with options to Edit or Delete each favorite!
        self.assertIn('Favorites', self.browser.title)
        table = self.browser.find_element_by_css_selector('.settings-table')
        table_header = table.find_element_by_tag_name('thead')
        [
            self.assertIn(heading, table_header.text)
            for heading in ('Name', 'Notes')
        ]

        already_found = False
        for tr in table.find_elements_by_tag_name('tr'):
            if short_title in tr.text:
                if already_found:
                    self.fail('Title appears twice!')
                else:
                    self.assertIn(
                        'Hey, Dora. Remember something important!',
                        tr.text
                    )
                    self.assertIn('Edit / Delete', tr.text)
                    already_found = True

        # Clicking the name of the favorite brings her right back to the details
        link = table.find_element_by_link_text(short_title)
        link.click()

        self.assertIn(short_title, self.browser.title)
        self.assert_text_in_body(short_title)
        self.assert_text_in_body('Back to Home Page')

    def test_user_can_change_favorites(self):
        # Dora already has some favorites and she logs in and pulls them up
        self.browser.get(self.server_url)
        self.attempt_sign_in('pandora', 'password')

        profile_dropdown = self.browser.\
            find_element_by_css_selector('a.dropdown-toggle')
        self.assertEqual(profile_dropdown.text.strip(), u'Profile')

        dropdown_menu = self.browser.\
            find_element_by_css_selector('ul.dropdown-menu')
        self.assertIsNone(dropdown_menu.get_attribute('display'))

        profile_dropdown.click()

        favorites = self.browser.find_element_by_link_text('Favorites')
        favorites.click()

        # She sees an edit link next to one of them and clicks it
        self.assertIn('Favorites', self.browser.title)
        self.assert_text_in_body('Totes my Notes 2') # in fixture favorites.json
        edit_link = self.browser.find_element_by_link_text('Edit / Delete')
        edit_link.click()

        # Greeted with an "Edit This Favorite" dialog, she fixes a typo in
        # the name and notes fields
        modal = self.browser.find_element_by_id('modal-save-favorite')
        self.assertIn('Edit This Favorite', modal.text)
        name = modal.find_element_by_id('save-favorite-name-field')
        notes = modal.find_element_by_id('save-favorite-notes-field')
        # -- via favorites.json[pk=1]
        self.assertEqual(
            name.get_attribute('value'),
            'Formerly known as \"case name cluster 3\"'
        )
        self.assertEqual(
            notes.get_attribute('value'),
            'Totes my Notes 2'
        )

        name.clear()
        name.send_keys('Renamed Favorite')
        notes.clear()
        notes.send_keys('Modified Notes')

        # She clicks Save
        button = modal.find_element_by_id('saveFavorite')
        self.assertIn('Save', button.text)
        button.click()

        # And notices the change on the page immediately
        self.assertIn('Favorites', self.browser.title)
        self.assert_text_in_body('Renamed Favorite')
        self.assert_text_in_body('Modified Notes')
        self.assert_text_not_in_body('case name cluster 3')
        self.assert_text_not_in_body('Totes my Notes 2')

        # Skeptical, she hits refresh to be sure
        self.browser.refresh()
        self.assert_text_in_body('Renamed Favorite')
        self.assert_text_in_body('Modified Notes')<|MERGE_RESOLUTION|>--- conflicted
+++ resolved
@@ -14,13 +14,8 @@
     including CRUD related operationgs of a user's favorites.
     """
 
-<<<<<<< HEAD
-    fixtures = ['test_court.json', 'authtest_data.json',
-        'judge_judy.json', 'test_objects_search.json', 'favorites.json']
-=======
     fixtures = ['test_court.json', 'authtest_data.json', 'judge_judy.json',
                 'test_objects_search.json', 'favorites.json']
->>>>>>> c88a57b7
 
     def test_anonymous_user_is_prompted_when_favoriting_an_opinion(self):
         # Clean up favorites to start
