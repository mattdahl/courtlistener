# -*- coding: utf-8 -*-

# Functions to parse court data in XML format into a list of dictionaries.

import os
import re
import xml.etree.cElementTree as ET

import dateutil.parser as dparser
from juriscraper.lib.string_utils import titlecase, harmonize, clean_string, CaseNameTweaker

from cl.corpus_importer.court_regexes import state_pairs
<<<<<<< HEAD
from regexes_columbia import SPECIAL_REGEXES, FOLDER_DICT
from parse_judges import find_judges

=======
from parse_judges import find_judge_names
from regexes_columbia import SPECIAL_REGEXES
>>>>>>> f88bfd10

# initialized once since it takes resources
CASE_NAME_TWEAKER = CaseNameTweaker()

# tags for which content will be condensed into plain text
SIMPLE_TAGS = [
    "reporter_caption", "citation", "caption", "court", "docket", "posture"
    ,"date", "hearing_date"
    ,"panel", "attorneys"
]

# regex that will be applied when condensing SIMPLE_TAGS content
STRIP_REGEX = [r'</?citation.*>', r'</?page_number.*>']

# types of opinions that will be parsed
# each may have a '_byline' and '_text' node
OPINION_TYPES = ['opinion', 'dissent', 'concurrence']


def parse_file(file_path, court_fallback=''):
    """Parses a file, turning it into a correctly formatted dictionary, ready to be used by a populate script.

    :param file_path: A path the file to be parsed.
    :param court_fallback: A string used as a fallback in getting the court object.
        The regexes associated to its value in special_regexes will be used.
    """
    raw_info = get_text(file_path)
    info = {}
    # throughout the process, collect all info about judges and at the end use it to populate info['judges']
    judge_info = []
    # get basic info
    info['unpublished'] = raw_info['unpublished']
    info['file'] = os.path.splitext(os.path.basename(file_path))[0]
    info['docket'] = ''.join(raw_info.get('docket', [])) or None
    info['citations'] = raw_info.get('citation', [])
    info['attorneys'] = ''.join(raw_info.get('attorneys', [])) or None
    info['posture'] = ''.join(raw_info.get('posture', [])) or None
    info['court_id'] = get_court_object(''.join(raw_info.get('court', [])), court_fallback) or None
<<<<<<< HEAD
    if not info['court_id']:
        raise Exception('Failed to find a court ID for "%s".' % ''.join(raw_info.get('court', [])))
    # get the full panel text and extract judges from it
    panel_text = ''.join(raw_info.get('panel', []))
    if panel_text:
        judge_info.append(('Panel\n-----', panel_text))
    info['panel'] = find_judges(panel_text) or []
=======
    info['panel'] = find_judge_names(''.join(raw_info.get('panel', []))) or []
>>>>>>> f88bfd10
    # get dates
    dates = raw_info.get('date', []) + raw_info.get('hearing_date', [])
    info['dates'] = parse_dates(dates)
    # get case names
    info['case_name_full'] = format_case_name(''.join(raw_info.get('caption', []))) or None
    info['case_name'] = format_case_name(''.join(raw_info.get('reporter_caption', []))) or None
    info['case_name_short'] = CASE_NAME_TWEAKER.make_case_name_short(info['case_name']) or None
    # figure out if this case was heard per curiam by checking the first chunk of text in fields in which this is
    # usually indicated
    info['per_curiam'] = False
    first_chunk = 1000
    for opinion in raw_info.get('opinions', []):
        if 'per curiam' in opinion['opinion'][:first_chunk].lower():
            info['per_curiam'] = True
            break
        if opinion['byline'] and 'per curiam' in opinion['byline'][:first_chunk].lower():
            info['per_curiam'] = True
            break
    # condense opinion texts if there isn't an associated byline
    # print a warning whenever we're appending multiple texts together
    info['opinions'] = []
    for current_type in OPINION_TYPES:
        last_texts = []
        for opinion in raw_info.get('opinions', []):
            if opinion['type'] != current_type:
                continue
            last_texts.append(opinion['opinion'])
            if opinion['byline']:
                judge_info.append((
                    '%s Byline\n%s' % (current_type.title(), '-' * (len(current_type) + 7)),
                    opinion['byline']
                ))
                # add the opinion and all of the previous texts
                judges = find_judge_names(opinion['byline'])
                info['opinions'].append({
                    'opinion': '\n'.join(last_texts)
                    ,'opinion_texts': last_texts
                    ,'type': current_type
                    ,'author': judges[0] if judges else None
                    ,'joining': judges[1:] if len(judges) > 0 else []
                    ,'byline': opinion['byline']
                })
                last_texts = []
        # if there are remaining texts without bylines, either add them to the last opinion of this type, or if there
        # are none, make a new opinion without an author
        if last_texts:
            relevant_opinions = [o for o in info['opinions'] if o['type'] == current_type]
            if relevant_opinions:
                relevant_opinions[-1]['opinion'] += '\n%s' % '\n'.join(last_texts)
                relevant_opinions[-1]['opinion_texts'].extend(last_texts)
            else:
                info['opinions'].append({
                    'opinion': '\n'.join(last_texts)
                    ,'opinion_texts': last_texts
                    ,'type': current_type
                    ,'author': None
                    ,'joining': []
                    ,'byline': ''
                })
    # check if opinions were heard per curiam by checking if the first chunk of text in the byline or in
    #  any of its associated opinion texts indicate this
    for opinion in info['opinions']:
        # if there's already an identified author, it's not per curiam
        if opinion['author'] > 0:
            opinion['per_curiam'] = False
            continue
        # otherwise, search through chunks of text for the phrase 'per curiam'
        per_curiam = False
        first_chunk = 1000
        if 'per curiam' in opinion['byline'][:first_chunk].lower():
            per_curiam = True
        else:
            for text in opinion['opinion_texts']:
                if 'per curiam' in text[:first_chunk].lower():
                    per_curiam = True
                    break
        opinion['per_curiam'] = per_curiam
    # construct the plain text info['judges'] from collected judge data
    info['judges'] = '\n\n'.join('%s\n%s' % i for i in judge_info)

    return info


def get_text(file_path):
    """Reads a file and returns a dictionary of grabbed text.

    :param file_path: A path the file to be parsed.
    """
    with open(file_path, 'r') as f:
        file_string = f.read()
    raw_info = {}
    # used when associating a byline of an opinion with the opinion's text
    current_byline = {
        'type': None
        ,'name': None
    }
    # if this is an unpublished opinion, note this down and remove all <unpublished> tags
    raw_info['unpublished'] = False
    if '<opinion unpublished=true>' in file_string:
        file_string = file_string.replace('<opinion unpublished=true>', '<opinion>')
        file_string = file_string.replace('<unpublished>', '').replace('</unpublished>', '')
        raw_info['unpublished'] = True
    # turn the file into a readable tree
    try:
        root = ET.fromstring(file_string)
    except ET.ParseError:
        # these seem to be erroneously swapped quite often -- try to fix the misordered tags
        file_string = file_string.replace('</footnote_body></block_quote>', '</block_quote></footnote_body>')
        root = ET.fromstring(file_string)
    for child in root.iter():
        # if this child is one of the ones identified by SIMPLE_TAGS, just grab its text
        if child.tag in SIMPLE_TAGS:
            # strip unwanted tags and xml formatting
            text = get_xml_string(child)
            for r in STRIP_REGEX:
                text = re.sub(r, '', text)
            text = re.sub(r'<.*?>', ' ', text).strip()
            # put into a list associated with its tag
            raw_info.setdefault(child.tag, []).append(text)
            continue
        for opinion_type in OPINION_TYPES:
            # if this child is a byline, note it down and use it later
            if child.tag == "%s_byline" % opinion_type:
                current_byline['type'] = opinion_type
                current_byline['name'] = get_xml_string(child)
                break
            # if this child is an opinion text blob, add it to an incomplete opinion and move into the info dict
            if child.tag == "%s_text" % opinion_type:
                # add the full opinion info, possibly associating it to a byline
                raw_info.setdefault('opinions', []).append({
                    'type': opinion_type
                    ,'byline': current_byline['name'] if current_byline['type'] == opinion_type else None
                    ,'opinion': get_xml_string(child)
                })
                current_byline['type'] = current_byline['name'] = None
                break
    return raw_info


def get_xml_string(e):
    """Returns a normalized string of the text in <element>.

    :param e: An XML element.
    """
    inner_string = re.sub(r'(^<%s\b.*?>|</%s\b.*?>$)' % (e.tag, e.tag), '', ET.tostring(e))
    return  inner_string.decode('utf-8').strip()


def parse_dates(raw_dates):
    """Parses the dates from a list of string.
    Returns a list of lists of (string, datetime) tuples if there is a string before the date (or None).

    :param raw_dates: A list of (probably) date-containing strings
    """
    months = re.compile("january|february|march|april|may|june|july|august|september|october|november|december")
    dates = []
    for raw_date in raw_dates:
        # there can be multiple years in a string, so we split on possible indicators
        raw_parts = re.split('(?<=[0-9][0-9][0-9][0-9])(\s|.)', raw_date)
        #index over split line and add dates
        inner_dates = []
        for raw_part in raw_parts:
            # consider any string without either a month or year not a date
            no_month = False
            if re.search(months, raw_part.lower()) is None:
                no_month = True
                if re.search('[0-9][0-9][0-9][0-9]', raw_part) is None:
                    continue
            # strip parenthesis from the raw string (this messes with the date parser)
            raw_part = raw_part.replace('(', '').replace(')', '')
            # try to grab a date from the string using an intelligent library
            try:
                date = dparser.parse(raw_part, fuzzy=True).date()
            except:
                continue
            # split on either the month or the first number (e.g. for a 1/1/2016 date) to get the text before it
            if no_month:
                text = re.compile('(\d+)').split(raw_part.lower())[0].strip()
            else:
                text = months.split(raw_part.lower())[0].strip()
            # remove footnotes and non-alphanumeric characters
            text = re.sub('(\[fn.?\])', '', text)
            text = re.sub('[^A-Za-z ]', '', text).strip()
            # if we ended up getting some text, add it, else ignore it
            if text:
                inner_dates.append((clean_string(text), date))
            else:
                inner_dates.append((None, date))
        dates.append(inner_dates)
    return dates


def format_case_name(n):
    """Applies standard harmonization methods after normalizing with lowercase."""
    return titlecase(harmonize(n.lower()))


def get_court_object(raw_court, fallback=''):
    """Get the court object from a string. Searches through `state_pairs`.

    :param raw_court: A raw court string, parsed from an XML file.
    :param fallback: If fail to find one, will apply the regexes associated to this key in `SPECIAL_REGEXES`.
    """
    # this messes up for, e.g. 'St. Louis', but works for all others
    if '.' in raw_court and 'St.' not in raw_court:
        j = raw_court.find('.')
        raw_court = raw_court[:j]
    # we need the comma to successfully match Superior Courts, the name of which comes after the comma
    if ',' in raw_court and 'Superior Court' not in raw_court:
        j = raw_court.find(',')
        raw_court = raw_court[:j]
    for regex, value in state_pairs:
        if re.search(regex, raw_court):
            return value
    if fallback in SPECIAL_REGEXES:
        for regex, value in SPECIAL_REGEXES[fallback]:
            if re.search(regex, raw_court):
                return value
    if fallback in FOLDER_DICT:
        return FOLDER_DICT[fallback]


if __name__ == '__main__':
    parsed = parse_file('/vagrant/flp/columbia_data/opinions/01910ad13eb152b3.xml')
    pass<|MERGE_RESOLUTION|>--- conflicted
+++ resolved
@@ -10,14 +10,10 @@
 from juriscraper.lib.string_utils import titlecase, harmonize, clean_string, CaseNameTweaker
 
 from cl.corpus_importer.court_regexes import state_pairs
-<<<<<<< HEAD
+
 from regexes_columbia import SPECIAL_REGEXES, FOLDER_DICT
-from parse_judges import find_judges
-
-=======
 from parse_judges import find_judge_names
-from regexes_columbia import SPECIAL_REGEXES
->>>>>>> f88bfd10
+
 
 # initialized once since it takes resources
 CASE_NAME_TWEAKER = CaseNameTweaker()
@@ -56,17 +52,13 @@
     info['attorneys'] = ''.join(raw_info.get('attorneys', [])) or None
     info['posture'] = ''.join(raw_info.get('posture', [])) or None
     info['court_id'] = get_court_object(''.join(raw_info.get('court', [])), court_fallback) or None
-<<<<<<< HEAD
     if not info['court_id']:
         raise Exception('Failed to find a court ID for "%s".' % ''.join(raw_info.get('court', [])))
     # get the full panel text and extract judges from it
     panel_text = ''.join(raw_info.get('panel', []))
     if panel_text:
         judge_info.append(('Panel\n-----', panel_text))
-    info['panel'] = find_judges(panel_text) or []
-=======
-    info['panel'] = find_judge_names(''.join(raw_info.get('panel', []))) or []
->>>>>>> f88bfd10
+    info['panel'] = find_judge_names(panel_text) or []
     # get dates
     dates = raw_info.get('date', []) + raw_info.get('hearing_date', [])
     info['dates'] = parse_dates(dates)
