from cl.custom_filters.templatetags.text_filters import best_case_name
from cl.lib.utils import deepgetattr
from cl.search.models import DocketEntry

from datetime import datetime, date, time
from django.core.urlresolvers import NoReverseMatch
from django.template import loader


def solr_list(m2m_list, field):
    new_list = []
    for obj in m2m_list:
        obj = getattr(obj, field)
        if obj is None:
            continue
        if isinstance(obj, date):
            obj = datetime.combine(obj, time())
        new_list.append(obj)
    return new_list


class InvalidDocumentError(Exception):
    """The document could not be formed"""
    def __init__(self, message):
        Exception.__init__(self, message)


# Used to nuke null and control characters.
null_map = dict.fromkeys(range(0, 10) + range(11, 13) + range(14, 32))


class SearchDocument(object):
    def __init__(self, item):
        self.id = item.pk
        self.docket_id = item.cluster.docket.pk
        self.cluster_id = item.cluster.pk
        self.court_id = item.cluster.docket.court.pk

        # Docket
        if item.cluster.docket.date_argued is not None:
            self.dateArgued = datetime.combine(
                item.cluster.docket.date_argued,
                time(),
            )
        if item.cluster.docket.date_reargued is not None:
            self.dateReargued = datetime.combine(
                item.cluster.docket.date_reargued,
                time(),
            )
        if item.cluster.docket.date_reargument_denied is not None:
            self.dateReargumentDenied = datetime.combine(
                item.cluster.docket.date_reargument_denied,
                time(),
            )
        self.docketNumber = item.cluster.docket.docket_number

        # Court
        self.court = item.cluster.docket.court.full_name
        self.court_citation_string = item.cluster.docket.court.citation_string

        # Cluster
        self.caseName = best_case_name(item.cluster)
        self.caseNameShort = item.cluster.case_name_short
        self.sibling_ids = [sibling.pk for sibling in item.siblings.all()]
        self.panel_ids = [judge.pk for judge in item.cluster.panel.all()]
        self.non_participating_judge_ids = [judge.pk for judge in
                                            item.cluster.non_participating_judges.all()]
        self.judge = item.cluster.judges
        self.per_curiam = item.cluster.per_curiam
        if item.cluster.date_filed is not None:
            self.dateFiled = datetime.combine(
                item.cluster.date_filed,
                time()
            )  # Midnight, PST
        self.lexisCite = item.cluster.lexis_cite
        self.citation = [cite for cite in
                         item.cluster.citation_list if cite]  # Nuke '' and None
        self.neutralCite = item.cluster.neutral_cite
        self.scdb_id = item.cluster.scdb_id
        self.source = item.cluster.source
        self.attorney = item.cluster.attorneys
        self.suitNature = item.cluster.nature_of_suit
        self.citeCount = item.cluster.citation_count
        self.status = item.cluster.get_precedential_status_display()

        # Opinion
        self.cites = [opinion.pk for opinion in item.opinions_cited.all()]
        self.author_id = getattr(item.author, 'pk', None)
        self.joined_by_ids = [judge.pk for judge in item.joined_by.all()]
        self.type = item.type
        self.download_url = item.download_url or None
        self.local_path = unicode(item.local_path)

        try:
            self.absolute_url = item.cluster.get_absolute_url()
        except NoReverseMatch:
            raise InvalidDocumentError(
                "Unable to save to index due to missing absolute_url "
                "(court_id: %s, item.pk: %s). Might the court have in_use set "
                "to False?" % (self.docket.court_id, item.pk)
            )

        # Load the document text using a template for cleanup and concatenation
        text_template = loader.get_template('indexes/opinion_text.txt')
        context = {'item': item, 'citation_string': item.cluster.citation_string}
        self.text = text_template.render(context).translate(null_map)

        # Faceting fields
        self.status_exact = item.cluster.get_precedential_status_display()
        self.court_exact = item.cluster.docket.court.pk


class SearchAudioFile(object):
    def __init__(self, item):
        self.id = item.pk
        self.docket_id = item.docket_id

        # Docket
        if item.docket.date_argued is not None:
            self.dateArgued = datetime.combine(
                item.docket.date_argued,
                time()
            )
        if item.docket.date_reargued is not None:
            self.dateReargued = datetime.combine(
                item.docket.date_reargued,
                time()
            )
        if item.docket.date_reargument_denied is not None:
            self.dateReargumentDenied = datetime.combine(
                item.docket.date_reargument_denied,
                time()
            )
        self.docketNumber = item.docket.docket_number

        # Court
        self.court = item.docket.court.full_name
        self.court_id = item.docket.court_id
        self.court_citation_string = item.docket.court.citation_string

        # Audio file
        self.caseName = best_case_name(item)
        self.panel_ids = [judge.pk for judge in item.panel.all()]
        self.judge = item.judges
        self.file_size_mp3 = deepgetattr(item, 'local_path_mp3.size', None)
        self.duration = item.duration
        self.source = item.source
        self.download_url = item.download_url
        self.local_path = unicode(getattr(item, 'local_path_mp3', None))

        try:
            self.absolute_url = item.get_absolute_url()
        except NoReverseMatch:
            raise InvalidDocumentError(
                "Unable to save to index due to missing absolute_url: %s"
                % item.pk)

        text_template = loader.get_template('indexes/audio_text.txt')
        context = {'item': item}
        self.text = text_template.render(context).translate(null_map)

        # For faceting
        self.court_exact = item.docket.court_id


<<<<<<< HEAD
class SearchPerson(object):
    def __init__(self, item):
        self.id = item.pk
        self.fjc_id = item.fjc_id
        self.cl_id = item.cl_id
        self.alias_ids = [alias.pk for alias in item.aliases.all()]
        self.races = [r.get_race_display() for r in item.race.all()]
        self.gender = item.get_gender_display()
        self.religion = item.get_religion_display()
        self.name = item.name_full
        if item.date_dob is not None:
            self.dob = datetime.combine(item.date_dob, time())
        self.date_granularity_dob = item.date_granularity_dob
        if item.date_dod is not None:
            self.dod = datetime.combine(item.date_dod, time())
        self.date_granularity_dod = item.date_granularity_dod
        self.dob_city = item.dob_city
        self.dob_state = item.get_dob_state_display()
        self.absolute_url = item.get_absolute_url()

        # Joined Values. Brace yourself.
        positions = item.positions.all()
        if positions.count() > 0:
            self.court_id = [p.court.pk for p in positions if
                             p.court is not None]
            self.position_type = [p.get_position_type_display() for p in positions]
            self.appointer = [p.apppointer.name_full for p in positions
                              if p.appointer is not None]
            self.supervisor = [p.supervisor.name_full for p in positions
                               if p.supervisor is not None]
            self.predecessor = [p.predecessor.name_full for p in positions
                                if p.predecessor is not None]

            self.date_nominated = solr_list(positions, 'date_nominated')
            self.date_elected = solr_list(positions, 'date_elected')
            self.date_recess_appointment = solr_list(
                positions, 'date_recess_appointment',
            )
            self.date_referred_to_judicial_committee = solr_list(
                positions, 'date_referred_to_judicial_committee',
            )
            self.date_judicial_committee_action =solr_list(
                positions, 'date_judicial_committee_action',
            )
            self.date_hearing = solr_list(positions, 'date_hearing')
            self.date_confirmation = solr_list(positions, 'date_confirmation')
            self.date_start = solr_list(positions, 'date_start')
            self.date_granularity_start = solr_list(
                positions, 'date_granularity_start',
            )
            self.date_retirement = solr_list(
                positions, 'date_retirement',
            )
            self.date_termination = solr_list(
                positions, 'date_termination',
            )
            self.date_granularity_termination = solr_list(
                positions, 'date_granularity_termination',
            )
            self.judicial_committee_action = [
                p.get_judicial_committee_action_display() for p in positions if
                p.judicial_committee_action is not None
            ]
            self.nomination_process = [
                p.get_nomination_process_display() for p in positions if
                p.nomination_process is not None
            ]
            self.selection_method = [
                p.get_how_selected_display() for p in positions if
                p.how_selected is not None
            ]
            self.termination_reason = [
                p.get_termination_reason_display() for p in positions if
                p.termination_reason is not None
            ]

        self.school = [e.school.name for e in item.educations.all()]

        self.political_affiliation = [
            pa.get_political_party_display() for pa in
            item.political_affiliations.all() if pa is not None
        ]

        self.aba_rating = [
            r.get_rating_display() for r in item.aba_ratings.all() if
            r is not None
        ]

        text_template = loader.get_template('indexes/person_text.txt')
        context = {'item': item}
        self.text = text_template.render(context).translate(null_map)

        # For faceting
        self.court_exact = [p.court.pk for p in positions if p.court is not None]
=======
class SearchDocketFile(object):

    def __init__(self, item):
        self.id = item.pk
        self.court_id = item.court.pk
        # Docket
        if item.date_argued is not None:
            self.dateArgued = datetime.combine(
                item.date_argued,
                time()
            )
        if item.date_reargued is not None:
            self.dateReargued = datetime.combine(
                item.date_reargued,
                time()
            )
        if item.date_reargument_denied is not None:
            self.dateReargumentDenied = datetime.combine(
                item.date_reargument_denied,
                time()
            )
        if item.date_filed is not None:
            self.dateFiled = datetime.combine(
                item.date_filed,
                time()
            )
        self.docketNumber = item.docket_number
        self.caseName = item.case_name
        self.pacerCaseId = item.pacer_case_id
        self.court = item.court.full_name
        if item.nature_of_suit is not None:
            self.natureOfSuit = item.nature_of_suit
        if item.cause is not None:
            self.cause = item.cause
        if item.jury_demand is not None:
            self.juryDemand = item.jury_demand
        if item.jurisdiction_type is not None:
            self.jurisdictionType = item.jurisdiction_type
        # Judge the docket is assigned to
        if item.assigned_to is not None:
            self.assignedTo = item.assigned_to.name_full

        # Getting all the DocketEntries of the docket.
        docket_entries = DocketEntry.objects.filter(docket=item)
        text_template = loader.get_template('indexes/dockets_text.txt')
        # Docket Entries are extracted in the template.
        context = {'item': item, 'docket_entries_seq' : docket_entries}

        self.docketEntries = text_template.render(context).translate(null_map)

>>>>>>> 0c319753
<|MERGE_RESOLUTION|>--- conflicted
+++ resolved
@@ -163,7 +163,57 @@
         self.court_exact = item.docket.court_id
 
 
-<<<<<<< HEAD
+class SearchDocketFile(object):
+
+    def __init__(self, item):
+        self.id = item.pk
+        self.court_id = item.court.pk
+        # Docket
+        if item.date_argued is not None:
+            self.dateArgued = datetime.combine(
+                item.date_argued,
+                time()
+            )
+        if item.date_reargued is not None:
+            self.dateReargued = datetime.combine(
+                item.date_reargued,
+                time()
+            )
+        if item.date_reargument_denied is not None:
+            self.dateReargumentDenied = datetime.combine(
+                item.date_reargument_denied,
+                time()
+            )
+        if item.date_filed is not None:
+            self.dateFiled = datetime.combine(
+                item.date_filed,
+                time()
+            )
+        self.docketNumber = item.docket_number
+        self.caseName = item.case_name
+        self.pacerCaseId = item.pacer_case_id
+        self.court = item.court.full_name
+        if item.nature_of_suit is not None:
+            self.natureOfSuit = item.nature_of_suit
+        if item.cause is not None:
+            self.cause = item.cause
+        if item.jury_demand is not None:
+            self.juryDemand = item.jury_demand
+        if item.jurisdiction_type is not None:
+            self.jurisdictionType = item.jurisdiction_type
+        # Judge the docket is assigned to
+        if item.assigned_to is not None:
+            self.assignedTo = item.assigned_to.name_full
+
+        # Getting all the DocketEntries of the docket.
+        docket_entries = DocketEntry.objects.filter(docket=item)
+        text_template = loader.get_template('indexes/dockets_text.txt')
+        # Docket Entries are extracted in the template.
+        context = {'item': item, 'docket_entries_seq' : docket_entries}
+
+        self.docketEntries = text_template.render(context).translate(null_map)
+
+
 class SearchPerson(object):
     def __init__(self, item):
         self.id = item.pk
@@ -257,56 +307,4 @@
         self.text = text_template.render(context).translate(null_map)
 
         # For faceting
-        self.court_exact = [p.court.pk for p in positions if p.court is not None]
-=======
-class SearchDocketFile(object):
-
-    def __init__(self, item):
-        self.id = item.pk
-        self.court_id = item.court.pk
-        # Docket
-        if item.date_argued is not None:
-            self.dateArgued = datetime.combine(
-                item.date_argued,
-                time()
-            )
-        if item.date_reargued is not None:
-            self.dateReargued = datetime.combine(
-                item.date_reargued,
-                time()
-            )
-        if item.date_reargument_denied is not None:
-            self.dateReargumentDenied = datetime.combine(
-                item.date_reargument_denied,
-                time()
-            )
-        if item.date_filed is not None:
-            self.dateFiled = datetime.combine(
-                item.date_filed,
-                time()
-            )
-        self.docketNumber = item.docket_number
-        self.caseName = item.case_name
-        self.pacerCaseId = item.pacer_case_id
-        self.court = item.court.full_name
-        if item.nature_of_suit is not None:
-            self.natureOfSuit = item.nature_of_suit
-        if item.cause is not None:
-            self.cause = item.cause
-        if item.jury_demand is not None:
-            self.juryDemand = item.jury_demand
-        if item.jurisdiction_type is not None:
-            self.jurisdictionType = item.jurisdiction_type
-        # Judge the docket is assigned to
-        if item.assigned_to is not None:
-            self.assignedTo = item.assigned_to.name_full
-
-        # Getting all the DocketEntries of the docket.
-        docket_entries = DocketEntry.objects.filter(docket=item)
-        text_template = loader.get_template('indexes/dockets_text.txt')
-        # Docket Entries are extracted in the template.
-        context = {'item': item, 'docket_entries_seq' : docket_entries}
-
-        self.docketEntries = text_template.render(context).translate(null_map)
-
->>>>>>> 0c319753
+        self.court_exact = [p.court.pk for p in positions if p.court is not None]