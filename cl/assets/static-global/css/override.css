/* --------------------------------------------------------------------------
Sets up all the overrides or additional CSS that the site uses.
---------------------------------------------------------------------------*/
::-moz-selection {background: #AE0B0B; color: #fff; text-shadow: none;}
::selection {background: #AE0B0B; color: #fff; text-shadow: none;}

.navbar-brand {
  padding: 16px 15px 16px 30px;
  height: 65px;
}

header {
  margin-bottom: 30px;
}

.navbar {
  margin-bottom: 0;
  border-bottom: 1px solid #e7e7e7;
}
.navbar-toggle {
  margin-bottom: 0;
}

.navbar-nav > li > a {
  padding-top: 13px;
  padding-bottom: 13px;
}

.navbar-default .navbar-nav > li.active a {
  background-color: transparent;
  border-bottom: 3px solid #AE0B0B;
}

.navbar-default .navbar-nav > li a {
  /* Layout fix. */
  border-bottom: 3px solid transparent;
}
.subnav {
  min-height: 0;
  border-top: 0;
}
.subnav .navbar-nav {
  margin: 0;
}
.subnav .navbar-nav > li {
  float: left;
}
#navbar-r a:after {
  content: "PACER";
  display: block;
  position: absolute;
  top: 25px;
  left: 14px;
  color: gray;
  opacity: 0;
  transform: skewX(0deg) rotate(180deg) translateX(0px);
  transition: opacity .4s, transform .4s;
}

#navbar-r:hover a:after {
  opacity: 1;
  transform: skewX(20deg) rotate(180deg) translateX(-3px);
  backface-visibility: hidden; /* Fixes jumpy transition */
}

.navbar-default .navbar-nav > li > a.donate,
.navbar-default .navbar-nav > .active > a.donate,
.navbar-default .navbar-nav > .active > a.donate:focus {
  color: #AE0B0B;
  background-color: transparent;
  font-weight: bold;
  font-size: 110%;
}

.navbar-default .navbar-nav > .active > a.donate:hover {
  background-color: #e7e7e7;
  color: #AE0B0B;
}

.navbar-default .navbar-nav > li > a.donate:hover{
  color: #d90c0c;
}

.nav .open > a,
.nav .open > a:hover,
.nav .open > a:focus {
  border-color: transparent;
}

.navbar-default .navbar-nav .dropdown-menu > li > a,
.navbar-default .navbar-nav .dropdown-menu > li > a:hover,
.navbar-default .navbar-nav .dropdown-menu > li > a:focus {
  border-color: transparent;
}

#search-results {
  margin-top: 23px;
}
#search-results article {
  padding-top: 10px;
}

/* Make anchor targets in tables have a special color. */
.table-hover > tbody > tr:target {
  background-color: #f5f5f5;
}
/* Standard target color. */
*:target {
  background-color: lightyellow;
}

.alt {
  color: #666;
  font-family: "Warnock Pro", "Book Antiqua", Georgia, serif;
  font-style: italic;
  font-weight: normal;
}

.caps {
  font-variant: small-caps;
  letter-spacing: 1px;
  text-transform: lowercase;
  font-weight: bold;
  padding: 0 2px;
}

.tooltip {
  text-transform: none;
}

.dotted {
  text-decoration: dotted underline gray;
}

.flex {
  display: flex;
}

a.button:active {
  background-color: #6299c5;
  /* border:1px solid #6299c5; */
  color: #fff;
}
.shadow {
  box-shadow: 2px 2px 5px #000000;
}

#main-query-box {
  /* margin: 0 auto; */
  -webkit-transition: all 0.5s ease;
  -moz-transition: all 0.5s ease;
  -o-transition: all 0.5s ease;
  transition: all 0.5s ease;
  margin-bottom: 4em;
  margin-top: 4em;
}


@media (max-width: 767px) {
  #homepage #main-query-box {
    margin-bottom: 2em;
  }
  #main-query-box #id_q {
    width: 250px;
  }
  #main-query-box .input-group {
    display: inline-table;
    vertical-align: middle;
  }
  #main-query-box .input-group-btn {
    width: auto;
  }
  #main-query-box .form-group {
    display: inline-block;
    margin-bottom: 0;
    vertical-align: middle;
  }
  .headshot { /* shrink photos on about page for phone size*/
    height: 135px;
    width: 135px;
  }
  #court-picker-tabs {
    padding-top: 15px;
  }
  #donate-image {
    text-align: start;
  }
}
@media (min-width: 768px) {
  #main-query-box #id_q {
    width: 400px;
  }
  #above-main-query {
    margin-top: 6em;
  }
  #advanced-search {
    margin-bottom: 6em;
  }
  #advanced-search p:not(:first-child) {
    margin-top: 1.5em;
  }
  #court-picker-tabs {
    text-align: right;
  }

}
@media (min-width: 992px) {
  #main-query-box #id_q {
    width: 600px;
  }
  .lg-v-offset-below-3 {
    padding-bottom: 40px;
  }
  .col-md-offset-half {
    margin-left: 4.166666666%;
  }
}
@media (min-width: 1200px) {
  #main-query-box #id_q {
    width: 800px;
  }
}

.bottom {
  margin-bottom: 0;
  padding-bottom: 0;
}

.top {
  margin-top: 0;
  padding-top: 0;
}

.x-large {
  font-size: 25px;
}
.large {
  font-size: 21px;
}
.medium {
  font-size: 15px;
}

.btn-xl {
  padding: 15px 22px;
  font-size: 20px;
  border-radius: 9px;
}
.btn-close {
  padding-left: 3px;
  padding-right: 3px;
}

#jurisdiction-count {
  -webkit-transition: all 0.5s ease;
  -moz-transition: all 0.5s ease;
  -o-transition: all 0.5s ease;
  transition: all 0.5s ease;
}

.container > .content {
  margin-bottom: 4em;
}

.container > .base-newsletter {
  background-color: #e5ecf9;
  border-top: 1px solid #c8d7f2;
  padding: 10px;
}

.container > footer {
  padding-top: 2em;
  border-top: 1px solid #dddddd;
}

.footer-item {
  margin-bottom: 0.4em;
  font-size: 120%;
  line-height: 1.2em;
}

#by-line {
  margin: 1em 0;
}

#by-line a {
  color: gray;
  text-decoration: underline;
}

#social-container {
  display: block;
  background: none;
  /*width: 200px; */
  margin: 2em auto;
}

#social-container a {
  margin-right: 0.75em;
}

#social-container .fa-lg:hover i.fa-circle {
  color: #6683b7;
}

div.hopscotch-bubble .hopscotch-bubble-content {
  margin: 0;
}

/* General class shortcuts */
.inline {
  display: inline;
}
.inline-block {
  display: inline-block;
}

.bold {
  font-weight: bold;
}

.striken {
  text-decoration: line-through;
  color: gray;
}

.no-underline,
.no-underline:hover,
.no-underline:active,
.no-underline:focus {
  text-decoration: none;
}

a.black-link,
a.black-link:hover,
a.black-link:active,
a.black-link:focus {
  color: #333333;
}

.gray, .grey {
  color: gray;
}
.gold {
  color: gold;
}

.red {
  color: #8a1f11;
}
.green {
  color: green;
}
.white-background {
  background-color: white;
}

.align-top {
  vertical-align: top;
}

.table > tbody > tr > td.align-middle {
  vertical-align: middle;
}

.left {
  float: left;
}
.center {
  text-align: center;
}

.right {
  text-align: right;
}

.float-right { /* replace with text-right? */
  float: right;
}

.nowrap {
  white-space: nowrap;
}

.round-bottom {
  -webkit-border-bottom-right-radius: 6px;
  -webkit-border-bottom-left-radius: 6px;
  border-bottom-right-radius: 6px;
  border-bottom-left-radius: 6px;
}

.pointer, .cursor, label {
  cursor: pointer;
  cursor: hand;
}

.cursor-help {
  cursor: help;
}

mark {
  /* Needs extra declarations for old browsers */
  background-color: #ffffbf;
  padding: 0;
}

.no-gutter {
  margin-left: -15px;
  margin-right: -15px;
}

/* For adding vertical whitespace */
.v-offset-above-1 {margin-top: 10px;}
.v-offset-above-2 {margin-top: 20px;}
.v-offset-above-3 {margin-top: 40px;}
.v-offset-above-4 {margin-top: 60px;}
.v-offset-above-5 {margin-top: 80px;}
.v-offset-above-6 {margin-top: 100px;}
.v-offset-above-7 {margin-top: 150px;}
.v-offset-below-1 {margin-bottom: 10px;}
.v-offset-below-2 {margin-bottom: 20px;}
.v-offset-below-3 {margin-bottom: 40px;}
.v-offset-below-4 {margin-bottom: 60px;}
.v-offset-below-5 {margin-bottom: 80px;}
.v-offset-below-6 {margin-bottom: 100px;}
.v-offset-below-7 {margin-bottom: 150px;}

.radio-list ul {
  /* Django creates radio items as a list, but they need to be wrapped in a
     div with class "radio-list" then this style will make them look normal */
  list-style-type: none;
  padding-left: 0;
}

.serif{ font-family: "Warnock Pro","Palatino","Book Antiqua",Georgia,serif; }
.meta-data-header{ font-weight: bold; }
.meta-data-value{ margin-right: 2em; }


/* layout */
body {
  background-color: #E9E8E8;
}

.container {
  background-color: white;
  border-left: 1px solid #c2c2c2;
  border-bottom: 1px solid #c2c2c2;
  border-right: 1px solid #c2c2c2;
}

#id_q {
  border-color: #a6a6a6 #a6a6a6 #a6a6a6 #a6a6a6;
  border-style: solid none solid solid;
  border-width: 1px 0px 1px 1px;
  margin: 0;
  font-size: 16px;
  -webkit-transition: all 0.5s ease;
  -moz-transition: all 0.5s ease;
  -o-transition: all 0.5s ease;
  transition: all 0.5s ease;
}

#advanced {
  color: black;
}

#scrollable-jurisdictions {
  overflow-y: scroll;
  height: 500px;
}

/* New case view styling, including citations */
#default-text pre, .citation {
  background-color: transparent;
  margin: 0;
  padding: 0;
  border: 0;
  font-weight: inherit;
  font-style: inherit;
  font-size: 100%;
  font-family: "andale mono", "lucida console", monospace;
  vertical-align: baseline;
  white-space: pre;
}

/* cited by sidebar list styling */
div.shown {
  padding-top: 5px;
}

div.shown ul {
  margin: 0;
  padding: 0 0 0 17px;
}

/* cited by and authorities styling */
#authorities hr,
<<<<<<< HEAD
#cited-by hr ,
#visualizations hr,
#recommendations hr {
    margin-bottom: 2px;
=======
#cited-by hr,
#visualizations hr {
  margin-bottom: 2px;
>>>>>>> 19b215cf
}

#authorities ul,
#cited-by ul,
#visualizations ul,
#citation-redirect ul,
<<<<<<< HEAD
#referers ul,
#recommendations ul{
    padding: 0;
    margin: 0 0 1.5em 0;
=======
#referers ul {
  padding: 0;
  margin: 0 0 1.5em 0;
>>>>>>> 19b215cf
}

#authorities ul li,
#cited-by ul li,
#visualizations ul li,
#citation-redirect ul li,
<<<<<<< HEAD
#referers ul li,
#recommendations ul li {
    list-style-type: none;
    padding: 3px 0 2px 0;
    border-bottom: 1pt solid #DDD;
=======
#referers ul li {
  list-style-type: none;
  padding: 3px 0 2px 0;
  border-bottom: 1pt solid #DDD;
>>>>>>> 19b215cf
}

.citation-name {
  font-size: 1.2em;
}

input.bottom {
  margin-bottom: 0;
}

#sidebar {
  margin-top: 6px;
}

.sidebar-section {
  margin-bottom: 3em;
}

.sidebar-section h3 {
  margin-bottom: 0.6em;
  margin-top: 0;
}

.sidebar-section h3 > span {
  padding: 0.5em 0 0.1em;
  border-bottom: 1px solid #ddd;
  line-height: 1.4em;
}

div.sidebar-checkbox {
  padding-top: 2px;
  padding-bottom: 2px;
}

div.sidebar-checkbox label {
  display: block;
  padding-left: 22px;
}

div.sidebar-checkbox input {
  width: 13px;
  height: 13px;
  padding: 0;
  margin: 0 0 0 5px;
  vertical-align: bottom;
  position: relative;
  top: 1px;
  overflow: hidden;
}

input.court-checkbox, input.status-checkbox {
  top: 0;
}

#citation-count {
  float: right;
}

#slider-range {
  margin: 0.5em;
}

/* Results page */
#id_q:focus {
  outline-style: none;
}
#new-search-chooser {
  float: right;
}

.nojs #sidebar-search-form {
  display: none;
}
#pagination-left {
  float: left;
  width: 200px;
}
#pagination-center {
  margin: auto;
  text-align: center;
}
#pagination-right {
  float: right;
  width: 200px;
  text-align: right;
}

/* Docket page */
#id_entry_gte, #id_entry_lte {
  width: 60px;
}
#id_filed_after, #id_filed_before {
  width: 120px;
}
#docket-entry-table .row {
  padding-top: 8px;
  border-bottom: 1px solid #dddddd;
}
#docket-entry-table .recap-documents.row {
  padding-top: 0px;
  border-bottom: none;
}
.representation {
  margin-top: 8.5px;
}

.odd {
  background-color: #f5f5f5;
}

/* Docket entry page*/
.embed-responsive.embed-responsive-8by11 {
  padding-bottom: 80%;
}

/* Donations page */
#id_amount_other {
  float: none;
  margin-top: 0;
}

#how-much-donate-choices {
  padding-left: 2em;
}

#unconfirmed-email-warning {
  margin-top: 9px;
  margin-left: 5px;
}

/* Special case for Oregon, which has a name attr with a value of TOP on
   content that isn't a link. See example here:
   http://www.publications.ojd.state.or.us/docs/S054822.htm#TOP

   Idea here is to simply ignore the anchor element.
*/
a[name="TOP"]:focus, a[name="TOP"]:hover, a[name="TOP"] {
  text-decoration: none;
  color: #333;
}

a:focus, a:hover {
  color: #009;
}

a {
  color: #009;
}
a:visited.visitable {
  color: #9d11b3;
}
a.gray:hover, a.gray:focus, a.grey:hover, a.grey:focus {
  color: gray;
}
#share-links a:hover {
  text-decoration: none;
}


/* Display cases from Resource.org neatly */
#resource-org-text span.num {
  position: absolute;
  color: #999999;
}
#resource-org-text p.indent {
  position: relative;
  margin-left: 2em;
  margin-top: 1.5em;
}
#resource-org-text div.footnotes {
  border-top: 1px dotted black;
  padding-top: 1em;
}
#resource-org-text div.footnote > p {
  margin-left: 2em;
}
#resource-org-text div.prelims {
  background: none repeat scroll 0 0 #eeeeee;
  border: 1px solid #dddddd;
  padding-top: 1.5em;
}
#resource-org-text div.prelims p {
  position: relative;
  margin-left: 2em;
  margin-right: 2em;
  margin-top: 0;
}
#resource-org-text p.parties {
  text-align: center;
  font-size: 1.25em;
  font-weight: bold;
}

#resource-org-text div.footnote a.footnote {
  /* Needs proper color use */
  color: #000099;
  position: absolute;
}
#resource-org-text p a.footnote {
  /* make footnotes superscript */
  vertical-align: text-top;
  font-size: 70%;
  color: #000099;
}
/* End Resource.org display CSS */


/* Start lawbox display CSS */
#lawbox-text h1 {
  font-size: 1.25em;
  padding-top: 0.75em;
  padding-bottom: 0.75em;
  font-weight: bold;
}
#lawbox-text h2 {
  font-size: 1.25em;
  font-weight: bold;
}
span.star-pagination {
  color: #999999;
}
span.star-pagination::after {
  display: inline;
  position: relative;
  content: "•";
  float: left;
  left: -1em;
  font-size: 1em;
  color: #8a1f11;
  width: 0;
}

blockquote span.star-pagination::after {
  left: -2.5em;
}
/* End lawbox display CSS */


/* Disabled button formatting */
button[disabled]:active, button[disabled]:hover, button[disabled] {
  color: #bdbdbd;
  background-color: #F5F5F5;
  -moz-border-bottom-colors: none;
  -moz-border-image: none;
  -moz-border-left-colors: none;
  -moz-border-right-colors: none;
  -moz-border-top-colors: none;
  border-color: #EEEEEE #DEDEDE #DEDEDE #EEEEEE;
  border-right: 1px solid #DEDEDE;
  border-style: solid;
  border-width: 1px;
  cursor: default;
}

/* Save favorites and modal box configs */
.modal {
  box-shadow: 2px 2px 5px #000000;
  border: 1px solid #dddddd;
}

.modal-content {
  padding: 1em;
}

#modal-court-picker {
  width: 95%;
  max-width: 950px;
}
#modal-court-picker p.inline {
  margin-left: 10px;
}
#modal-court-picker a.close {
  font-size: 2em;
  position: relative;
  top: -0.45em;
  padding: 0.3em 0.7em 0.1em;
  left: 0.4em;
}

#modal-court-picker label {
  font-weight: normal;
}

#modal-court-picker #tab-state .appeals-court {
  /* Indent appeals courts in the state tab. */
  margin-left: 15px;
}

#court-filter {
  float: left;
  width: 218px;
}

#modal-court-picker #court-picker-tabs li {
  /* Has very specific selector to beat specific one in Bootstrap */
  float: none;
  display: inline-block;
}
.nav-tabs a {
  text-transform: uppercase;
}
#modal-save-favorite .modal-dialog {
  width: 430px;
}
#modal-save-favorite textarea, #modal-save-favorite input {
  width: 404px !important;
}
#save-favorite-text-area {
  height: auto;
}

#modal-save-favorite .save-favorite-button {
  margin-right: 0;
}

#favorites-bottom-section {
  margin-top: 5.5em;
}
#save-favorite-delete {
  margin-bottom: 0.3em;
}
#favorites-buttons {
  position: absolute;
  right: 1em;
  bottom: 0.3em;
}

/* Tables on settings pages */
.settings-table {
  border-collapse: collapse;
}
.settings-table th {
  border-width: 0 0 1px 0;
  border-style: solid;
  border-color: gray;
}
.settings-table tr {
  border-width: 0 0 1px 0;
  border-style: dotted;
  border-color: gray;
}
.settings-table tr:last-child {
  border-width: 0;
}
.settings-table tbody tr:hover {
  background-color: #f0f0f0;
}
#copy-input {
  width: 118px;
}
#favorites-star {
  font-size: 1.5em;
  margin-right: 0.5em;
}

.help-block {
  color: #8a1f11;
}

/* Visualization CSS */
body.embed {
  background-color: white;
}
body.embed div.container {
  border: 0 none;
  margin: 0;
}
body.embed div#title-block {
  margin-bottom: 0;
}
body.embed .plottable .axis text {
  font-size: 10px;
}

body.embed .plottable .label-area text,
body.embed .caseHoverText {
  font-size: 11px;
}

.caseHoverText {
  color: rgb(51, 51, 51);
  font-size: 14px;
  text-shadow: white 0 0 6px, white 0 0 6px, white 0 0 6px, white 0 0 6px;
}

.label-area .text-line {
  text-shadow: white 0 0 6px, white 0 0 6px, white 0 0 6px, white 0 0 6px;
}

.plottable .light-label .text-line {
  fill: #000;
}

.plottable-colors-0 {
  background-color: mediumpurple;
}

.plottable-colors-1 {
  background-color: orangered;
}
#table {
  overflow-y: auto;
  max-height: 450px;
}
#viz-page .tooltip-inner {
  text-align: left;
}
#viz-homepage #background-chart {
  position: absolute;
}
#viz-homepage #background-chart svg {
  filter: url(#blur);
  filter: blur(1px);
}
#viz-homepage .white-out {
  background-color: rgba(255, 255, 255, 0.65);
  z-index: 1;
  position: relative;
}

#coverageChart .bar-area {
  cursor: pointer;
}


/* Typeahead */
.twitter-typeahead .tt-query,
.twitter-typeahead .tt-hint {
  margin-bottom: 0;
}
.tt-menu {
  max-height: 150px;
  overflow-y: auto;
  margin-top: 2px;
  padding: 5px 0;
  background-color: #ffffff;
  border: 1px solid #cccccc;
  border: 1px solid rgba(0, 0, 0, 0.15);
  border-radius: 4px;
  -webkit-box-shadow: 0 6px 12px rgba(0, 0, 0, 0.175);
  box-shadow: 0 6px 12px rgba(0, 0, 0, 0.175);
  background-clip: padding-box;
}
.tt-suggestion {
  display: block;
  padding: 3px 20px;
}
.tt-suggestion:hover {
  color: #fff;
  background-color: #AE0B0B;
}
.tt-suggestion.tt-is-under-cursor a {
  color: #fff;
}
.tt-suggestion p {
  margin: 0;
}
.twitter-typeahead, .tt-hint, .tt-input, .tt-menu {
  width: 100%;
}


/* Hide hopscotch number in tour */
div.hopscotch-bubble .hopscotch-bubble-number {
  display: none;
  padding: 0;
}

div.hopscotch-bubble .hopscotch-nav-button.next,
div.hopscotch-bubble .hopscotch-nav-button.next:hover,
div.hopscotch-bubble .hopscotch-nav-button.prev,
div.hopscotch-bubble .hopscotch-nav-button.prev:hover {
  background-image: none;
}

#notes.markdown img {
  /* disable highlight border on images without height/width */
  border: 0;
}

/* Highlights images that need height/width */
img:not([width]):not([height]) {
  border: 2px solid red;
}<|MERGE_RESOLUTION|>--- conflicted
+++ resolved
@@ -496,50 +496,28 @@
 
 /* cited by and authorities styling */
 #authorities hr,
-<<<<<<< HEAD
-#cited-by hr ,
-#visualizations hr,
-#recommendations hr {
-    margin-bottom: 2px;
-=======
 #cited-by hr,
 #visualizations hr {
   margin-bottom: 2px;
->>>>>>> 19b215cf
 }
 
 #authorities ul,
 #cited-by ul,
 #visualizations ul,
 #citation-redirect ul,
-<<<<<<< HEAD
-#referers ul,
-#recommendations ul{
-    padding: 0;
-    margin: 0 0 1.5em 0;
-=======
 #referers ul {
   padding: 0;
   margin: 0 0 1.5em 0;
->>>>>>> 19b215cf
 }
 
 #authorities ul li,
 #cited-by ul li,
 #visualizations ul li,
 #citation-redirect ul li,
-<<<<<<< HEAD
-#referers ul li,
-#recommendations ul li {
-    list-style-type: none;
-    padding: 3px 0 2px 0;
-    border-bottom: 1pt solid #DDD;
-=======
 #referers ul li {
   list-style-type: none;
   padding: 3px 0 2px 0;
   border-bottom: 1pt solid #DDD;
->>>>>>> 19b215cf
 }
 
 .citation-name {
