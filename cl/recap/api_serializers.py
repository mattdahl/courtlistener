from django.db.models import Q

from juriscraper.lib.exceptions import PacerLoginException
from rest_framework import serializers
from rest_framework.exceptions import ValidationError

from cl.lib.pacer_session import get_or_cache_pacer_cookies
from cl.recap.models import (
    FjcIntegratedDatabase,
    ProcessingQueue,
    UPLOAD_TYPE,
    PacerFetchQueue,
)
from cl.search.models import Court, RECAPDocument, Docket


class ProcessingQueueSerializer(serializers.ModelSerializer):
    uploader = serializers.HiddenField(
        default=serializers.CurrentUserDefault(),
    )
    court = serializers.PrimaryKeyRelatedField(
        queryset=Court.objects.filter(
            jurisdiction__in=Court.FEDERAL_JURISDICTIONS
        ),
        html_cutoff=500,  # Show all values in HTML view.
    )
    docket = serializers.HyperlinkedRelatedField(
        many=False,
        read_only=True,
        view_name="docket-detail",
        style={"base_template": "input.html"},
    )
    docket_entry = serializers.HyperlinkedRelatedField(
        many=False,
        read_only=True,
        view_name="docketentry-detail",
        style={"base_template": "input.html"},
    )
    recap_document = serializers.HyperlinkedRelatedField(
        many=False,
        read_only=True,
        view_name="recapdocument-detail",
        style={"base_template": "input.html"},
    )

    class Meta:
        model = ProcessingQueue
        exclude = ("uploader",)  # Private
        read_only_fields = (
            "error_message",
            "status",
            "docket",
            "docket_entry",
            "recap_document",
        )
        extra_kwargs = {"filepath_local": {"write_only": True}}

    def validate(self, attrs):
        for attr_name in [
            "pacer_doc_id",
            "pacer_case_id",
            "document_number",
            "attachment_number",
        ]:
            # Regardless of upload type, we don't want values to be set to
            # "undefined"
            if attrs[attr_name] == "undefined":
                raise ValidationError(
                    "'%s' field cannot have the literal value 'undefined'."
                    % attr_name
                )

        if attrs["upload_type"] in [
            UPLOAD_TYPE.DOCKET,
            UPLOAD_TYPE.APPELLATE_DOCKET,
            UPLOAD_TYPE.CLAIMS_REGISTER,
        ]:
            # Dockets shouldn't have these fields completed.
            numbers_not_blank = any(
                [
                    attrs.get("pacer_doc_id"),
                    attrs.get("document_number"),
                    attrs.get("attachment_number"),
                ]
            )
            if numbers_not_blank:
                raise ValidationError(
<<<<<<< HEAD
                    "PACER document ID, document number and attachment number "
                    "must be blank for docket uploads."
=======
                    "PACER document ID, document number and "
                    "attachment number must be blank for "
                    "docket or claims register uploads."
>>>>>>> ea404b59
                )

        if attrs["upload_type"] in [
            UPLOAD_TYPE.DOCKET,
            UPLOAD_TYPE.DOCKET_HISTORY_REPORT,
        ]:
            # These are district court dockets. Is the court valid?
            district_court_ids = Court.objects.filter(
                Q(
                    jurisdiction__in=[
                        Court.FEDERAL_DISTRICT,
                        Court.FEDERAL_BANKRUPTCY,
                    ]
                )
                | Q(pk__in=["cit", "jpml", "uscfc"]),
            ).values_list("pk", flat=True)
            if attrs["court"].pk not in district_court_ids:
                raise ValidationError(
                    "%s is not a district or bankruptcy court ID. Did you "
                    "mean to use the upload_type for appellate dockets?"
                    % attrs["court"]
                )

        if attrs["upload_type"] == UPLOAD_TYPE.CLAIMS_REGISTER:
            # Only allowed on bankruptcy courts
            district_court_ids = Court.objects.filter(
                jurisdiction=Court.FEDERAL_BANKRUPTCY
            ).values_list("pk", flat=True)
            if attrs["court"].pk not in district_court_ids:
                raise ValidationError(
                    "%s is not a bankruptcy court ID. Only bankruptcy cases "
                    "should have claims registry pages." % attrs["court"]
                )

        if attrs["upload_type"] == UPLOAD_TYPE.APPELLATE_DOCKET:
            # Appellate court dockets. Is the court valid?
            appellate_court_ids = Court.objects.filter(
                Q(jurisdiction__in=[Court.FEDERAL_APPELLATE])
                |
                # Court of Appeals for Veterans Claims uses appellate PACER
                Q(pk__in=["cavc"]),
            ).values_list("pk", flat=True)
            if attrs["court"].pk not in appellate_court_ids:
                raise ValidationError(
                    "%s is not an appellate court ID. Did you mean to use the "
                    "upload_type for district dockets?" % attrs["court"]
                )

        if attrs["upload_type"] == UPLOAD_TYPE.PDF:
            # PDFs require pacer_doc_id and document_number values.
            if not all(
                [attrs.get("pacer_doc_id"), attrs.get("document_number")]
            ):
                raise ValidationError(
                    "Uploaded PDFs must have the pacer_doc_id and "
                    "document_number fields completed."
                )

        if attrs["upload_type"] != UPLOAD_TYPE.PDF:
            # Everything but PDFs require the case ID.
            if not attrs.get("pacer_case_id"):
                raise ValidationError(
                    "PACER case ID is required for for all non-document "
                    "uploads."
                )

        return attrs


class PacerFetchQueueSerializer(serializers.ModelSerializer):
    user = serializers.HiddenField(default=serializers.CurrentUserDefault(),)
    court = serializers.PrimaryKeyRelatedField(
        queryset=Court.objects.filter(
            jurisdiction__in=Court.FEDERAL_JURISDICTIONS
        ),
        html_cutoff=500,  # Show all values in HTML view.
        required=False,
    )
    docket = serializers.PrimaryKeyRelatedField(
        queryset=Docket.objects.all(), required=False,
    )
    recap_document = serializers.PrimaryKeyRelatedField(
        queryset=RECAPDocument.objects.all(), required=False,
    )
    pacer_username = serializers.CharField(write_only=True)
    pacer_password = serializers.CharField(write_only=True)

    class Meta:
        model = PacerFetchQueue
        exclude = ("user",)  # Private
        read_only_fields = (
            "date_created",
            "date_modified",
            "date_completed",
            "status",
            "message",
        )

    def validate(self, attrs):
        # Is it a good court value?
        district_court_ids = Court.objects.filter(
            Q(
                jurisdiction__in=[
                    Court.FEDERAL_DISTRICT,
                    Court.FEDERAL_BANKRUPTCY,
                ]
            )
            | Q(pk__in=["cit", "jpml", "uscfc"]),
        ).values_list("pk", flat=True)
        if attrs.get("court") and attrs["court"].pk not in district_court_ids:
            raise ValidationError("Invalid court id: %s" % attrs["court"].pk)

        # Docket validations
        if attrs.get("pacer_case_id") and not attrs.get("court"):
            # If a pacer_case_id is included, is a court also?
            raise ValidationError(
                "Cannot use 'pacer_case_id' parameter "
                "without 'court' parameter."
            )
        if attrs.get("docket_number") and not attrs.get("court"):
            # If a docket_number is included, is a court also?
            raise ValidationError(
                "Cannot use 'docket_number' parameter "
                "without 'court' parameter."
            )
        if attrs.get("show_terminated_parties") and not attrs.get(
            "show_parties_and_counsel"
        ):
            raise ValidationError(
                "You've requested to show_terminated_parties parties while "
                "show_parties_and_counsel is False. To show terminated "
                "parties, you must also request showing parties and counsel "
                "generally."
            )

        # PDF validations
        if attrs.get("recap_document"):
            rd = attrs["recap_document"]
            if rd.is_available:
                raise ValidationError(
                    "Cannot fetch a PDF for recap_document %s. That document "
                    "is already marked as available in our database "
                    "(is_available = True)." % rd.pk
                )

        # Do the PACER credentials work?
        try:
            _ = get_or_cache_pacer_cookies(
                attrs["user"].pk,
                username=attrs.pop("pacer_username"),
                password=attrs.pop("pacer_password"),
            )
        except PacerLoginException as e:
            raise ValidationError("PacerLoginException: %s" % e.message)

        return attrs


class PacerDocIdLookUpSerializer(serializers.HyperlinkedModelSerializer):
    class Meta:
        model = RECAPDocument
        fields = (
            "pacer_doc_id",
            "filepath_local",
            "id",
        )


class FjcIntegratedDatabaseSerializer(serializers.HyperlinkedModelSerializer):
    class Meta:
        model = FjcIntegratedDatabase
        fields = "__all__"<|MERGE_RESOLUTION|>--- conflicted
+++ resolved
@@ -85,14 +85,8 @@
             )
             if numbers_not_blank:
                 raise ValidationError(
-<<<<<<< HEAD
                     "PACER document ID, document number and attachment number "
-                    "must be blank for docket uploads."
-=======
-                    "PACER document ID, document number and "
-                    "attachment number must be blank for "
-                    "docket or claims register uploads."
->>>>>>> ea404b59
+                    "must be blank for docket or claims register uploads."
                 )
 
         if attrs["upload_type"] in [
