--- conflicted
+++ resolved
@@ -58,14 +58,10 @@
     check_info.hide();
     bitcoin_info.hide();
 
-<<<<<<< HEAD
     // Disable other forms of payment, monthly donation is the default
     $("#id_frequency_1").parent("label").click();
 
-    $("#id_payment_provider_0").parent("label").click(function () {
-=======
     $("#id_payment_provider_0").parent("label").on("click", function () {
->>>>>>> 19fe1b72
       // PayPal
       donor_info.show("fast");
       check_info.hide();
